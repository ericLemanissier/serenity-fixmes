--- conflicted
+++ resolved
@@ -24,11 +24,7 @@
     d3-flamegraph.min.js
     d3-flamegraph_4.1.3.css
     d3.v7.7.0.min.js
-<<<<<<< HEAD
-    todo.csv
-=======
     ratio.csv
->>>>>>> e79ee212
     jquery_LICENSE.txt
     jquery-3.6.0.slim.min.js
     datatables_LICENSE.txt
